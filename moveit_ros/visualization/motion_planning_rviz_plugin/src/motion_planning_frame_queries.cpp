--- conflicted
+++ resolved
@@ -501,7 +501,7 @@
   std::string item_text = item->text().toStdString();
 
   //Switch the marker color to processing color while processing
-  planning_display_->addMainLoopJob(boost::bind(&MotionPlanningFrame::updateMarkerColorFromName, this, item_text, GripperMarker::PROCESSING));
+  planning_display_->addMainLoopJob(boost::bind(&MotionPlanningFrame::updateMarkerStateFromName, this, item_text, GripperMarker::PROCESSING));
 
   checkIfGoalReachable(planning_display_->getQueryGoalState(), item_text);
   planning_display_->updateQueryGoalState();
@@ -630,13 +630,13 @@
   if (feasible)
   {
     //Switch the marker color to reachable
-    planning_display_->addMainLoopJob(boost::bind(&MotionPlanningFrame::updateMarkerColorFromName, this, goal_name,
+    planning_display_->addMainLoopJob(boost::bind(&MotionPlanningFrame::updateMarkerStateFromName, this, goal_name,
                                                   GripperMarker::REACHABLE));
   }
   else
   {
     //Switch the marker color to not-reachable
-    planning_display_->addMainLoopJob(boost::bind(&MotionPlanningFrame::updateMarkerColorFromName, this, goal_name,
+    planning_display_->addMainLoopJob(boost::bind(&MotionPlanningFrame::updateMarkerStateFromName, this, goal_name,
                                                   GripperMarker::NOT_REACHABLE));
   }
 }
@@ -658,7 +658,7 @@
 
   if ( in_collision )
   {
-    planning_display_->addMainLoopJob(boost::bind(&MotionPlanningFrame::updateMarkerColorFromName, this, goal_name,
+    planning_display_->addMainLoopJob(boost::bind(&MotionPlanningFrame::updateMarkerStateFromName, this, goal_name,
                                                   GripperMarker::IN_COLLISION));
   }
 }
@@ -901,19 +901,6 @@
           //This should be the reachability results line composed of reachable, collision-free and time fields (bool; bool; float)
           try
           {
-<<<<<<< HEAD
-            if (collision_free)
-            {
-              //Reachable and collision-free
-              planning_display_->addMainLoopJob(boost::bind(&MotionPlanningFrame::updateMarkerColorFromName, this, goal_name,
-                                                            GripperMarker::REACHABLE));
-            }
-            else
-            {
-              //Reachable, but in collision
-              planning_display_->addMainLoopJob(boost::bind(&MotionPlanningFrame::updateMarkerColorFromName, this, goal_name,
-                                                            GripperMarker::IN_COLLISION));
-=======
             bool reachable = boost::lexical_cast<bool>(text_line[0]);
             bool collision_free = boost::lexical_cast<bool>(text_line[3]);
 
@@ -926,37 +913,27 @@
                 if (collision_free)
                 {
                   //Reachable and collision-free
-                  goal_poses_[goal_name].reachable = GoalPoseMarker::REACHABLE;
-                  planning_display_->addMainLoopJob(boost::bind(&MotionPlanningFrame::updateMarkerColorFromName, this, goal_name,
-                                                                GOAL_REACHABLE_COLOR[0], GOAL_REACHABLE_COLOR[1], GOAL_REACHABLE_COLOR[2], GOAL_REACHABLE_COLOR[3]));
+                  planning_display_->addMainLoopJob(boost::bind(&MotionPlanningFrame::updateMarkerStateFromName, this, goal_name,
+                                                                              GripperMarker::REACHABLE));
                 }
                 else
                 {
                   //Reachable, but in collision
-                  goal_poses_[goal_name].reachable = GoalPoseMarker::IN_COLLISION;
-                  planning_display_->addMainLoopJob(boost::bind(&MotionPlanningFrame::updateMarkerColorFromName, this, goal_name,
-                                                                GOAL_COLLISION_COLOR[0], GOAL_COLLISION_COLOR[1], GOAL_COLLISION_COLOR[2], GOAL_COLLISION_COLOR[3]));
+                                planning_display_->addMainLoopJob(boost::bind(&MotionPlanningFrame::updateMarkerStateFromName, this, goal_name,
+                                                                              GripperMarker::IN_COLLISION));
                 }
               }
               else
               {
                 //Not reachable
-                goal_poses_[goal_name].reachable = GoalPoseMarker::NOT_REACHABLE;
-                planning_display_->addMainLoopJob(boost::bind(&MotionPlanningFrame::updateMarkerColorFromName, this, goal_name,
-                                                              GOAL_NOT_REACHABLE_COLOR[0], GOAL_NOT_REACHABLE_COLOR[1], GOAL_NOT_REACHABLE_COLOR[2], GOAL_NOT_REACHABLE_COLOR[3]));
+                            planning_display_->addMainLoopJob(boost::bind(&MotionPlanningFrame::updateMarkerStateFromName, this, goal_name,
+                                                                          GripperMarker::NOT_REACHABLE));
               }
->>>>>>> aec59ea9
             }
           }
           catch (...)
           {
-<<<<<<< HEAD
-            //Not reachable
-            planning_display_->addMainLoopJob(boost::bind(&MotionPlanningFrame::updateMarkerColorFromName, this, goal_name,
-                                                          GripperMarker::NOT_REACHABLE));
-=======
             ROS_ERROR("Error parsing the log file");
->>>>>>> aec59ea9
           }
         }
       }
@@ -975,7 +952,7 @@
   }
 }
 
-void MotionPlanningFrame::updateMarkerColorFromName(const std::string &name, const GripperMarker::GripperMarkerState &state)
+void MotionPlanningFrame::updateMarkerStateFromName(const std::string &name, const GripperMarker::GripperMarkerState &state)
 {
   goal_poses_[name].setState(state);
 }
